--- conflicted
+++ resolved
@@ -60,9 +60,9 @@
     all_addr = []
     all_bytes = []
     for model in motor_models:
-        addr, bytes = get_address(model_ctrl_table, model, data_name)
+        addr, bytes_len = get_address(model_ctrl_table, model, data_name)
         all_addr.append(addr)
-        all_bytes.append(bytes)
+        all_bytes.append(bytes_len)
 
     if len(set(all_addr)) != 1:
         raise NotImplementedError(
@@ -289,8 +289,8 @@
     def __repr__(self):
         return (
             f"{self.__class__.__name__}(\n"
-            f"    Port: '{self.port}',\n"
-            f"    Motors: \n{pformat(self.motors, indent=8, sort_dicts=False)},\n"
+            f"   Port: '{self.port}',\n"
+            f"   Motors: \n{pformat(self.motors, indent=8, sort_dicts=False)},\n"
             ")',\n"
         )
 
@@ -329,7 +329,7 @@
         else:
             raise TypeError(f"'{motor}' should be int, str.")
 
-    def _get_motor_model(self, motor: NameOrID) -> int:
+    def _get_motor_model(self, motor: NameOrID) -> str:
         if isinstance(motor, str):
             return self.motors[motor].model
         elif isinstance(motor, int):
@@ -347,7 +347,7 @@
         else:
             raise TypeError(motors)
 
-    def _get_ids_values_dict(self, values: Value | dict[str, Value] | None) -> list[str]:
+    def _get_ids_values_dict(self, values: Value | dict[str, Value] | None) -> dict[int, Value]:
         if isinstance(values, (int, float)):
             return dict.fromkeys(self.ids, values)
         elif isinstance(values, dict):
@@ -746,7 +746,6 @@
             exp = self.calibration[motor]
             cur = current[motor]
             if exp.range_min != cur.range_min or exp.range_max != cur.range_max:
-<<<<<<< HEAD
                 msgs.append(
                     f"{motor} range mismatch (expected {exp.range_min}-{exp.range_max}, "
                     f"got {cur.range_min}-{cur.range_max})"
@@ -761,13 +760,6 @@
                     f"{motor} drive mode mismatch (expected {getattr(exp, 'drive_mode', None)}, "
                     f"got {getattr(cur, 'drive_mode', None)})"
                 )
-=======
-                msgs.append(f"range mismatch for {motor}")
-            if getattr(exp, "homing_offset", 0) != getattr(cur, "homing_offset", 0):
-                msgs.append(f"offset mismatch for {motor}")
-            if getattr(exp, "drive_mode", None) != getattr(cur, "drive_mode", None):
-                msgs.append(f"drive mode mismatch for {motor}")
->>>>>>> d8d84cbe
 
         return "; ".join(msgs) if msgs else "unknown mismatch"
 
@@ -1012,7 +1004,7 @@
         num_retry: int = 0,
         raise_on_error: bool = True,
         err_msg: str = "",
-    ) -> tuple[int, int]:
+    ) -> tuple[int, int, int]:
         if length == 1:
             read_fn = self.packet_handler.read1ByteTxRx
         elif length == 2:
